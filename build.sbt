val AIRFRAME_VERSION    = "24.11.0"
val AIRSPEC_VERSION     = "24.11.0"
val TRINO_VERSION       = "464"
val AWS_SDK_VERSION     = "2.20.146"
val SCALAJS_DOM_VERSION = "2.8.0"

val SCALA_3 = IO.read(file("SCALA_VERSION")).trim
ThisBuild / scalaVersion := SCALA_3
ThisBuild / resolvers ++= Resolver.sonatypeOssRepos("snapshots")

Global / onChangedBuildSource := ReloadOnSourceChanges

import scala.concurrent.duration.FiniteDuration
import java.util.concurrent.TimeUnit

val buildSettings = Seq[Setting[?]](
  organization      := "wvlet.lang",
  description       := "wvlet: A flow-style query language",
  crossPaths        := true,
  publishMavenStyle := true,
  // Tell the runtime that we are running tests in SBT
  Test / testOptions += Tests.Setup(_ => sys.props("wvlet.sbt.testing") = "true"),
  Test / javaOptions += "-Dwvlet.sbt.testing=true",
  Test / parallelExecution := true,
  Test / logBuffered       := false,
  libraryDependencies ++= Seq("org.wvlet.airframe" %%% "airspec" % AIRSPEC_VERSION % Test),
  testFrameworks += new TestFramework("wvlet.airspec.Framework"),
  // Prevent double trigger due to scalafmt run in IntelliJ by adding a small delay (default is 500ms)
  watchAntiEntropy := FiniteDuration(700, TimeUnit.MILLISECONDS)
)

lazy val jvmProjects: Seq[ProjectReference] = Seq(
  api.jvm,
  server,
  lang.jvm,
  runner,
  client.jvm,
  spec,
  cli
)

lazy val jsProjects: Seq[ProjectReference] = Seq(api.js, client.js, ui, uiMain)

lazy val nativeProjects: Seq[ProjectReference] = Seq(api.native, lang.native, nativeCli)

val noPublish = Seq(
  publishArtifact := false,
  publish         := {},
  publishLocal    := {},
  publish / skip  := true,
  // Skip importing aggregated projects in IntelliJ IDEA
  ideSkipProject := true
  // Use a stable coverage directory name without containing scala version
  // coverageDataDir := target.value
)

Global / excludeLintKeys += ideSkipProject

lazy val projectJVM    = project.settings(noPublish).aggregate(jvmProjects: _*)
lazy val projectJS     = project.settings(noPublish).aggregate(jsProjects: _*)
lazy val projectNative = project.settings(noPublish).aggregate(nativeProjects: _*)

lazy val api = crossProject(JVMPlatform, JSPlatform, NativePlatform)
  .crossType(CrossType.Pure)
  .in(file("wvlet-api"))
  .enablePlugins(BuildInfoPlugin)
  .settings(
    buildSettings,
    name          := "wvlet-api",
    buildInfoKeys := Seq[BuildInfoKey](name, version, scalaVersion, sbtVersion),
    buildInfoOptions += BuildInfoOption.BuildTime,
    buildInfoPackage := "wvlet.lang",
    libraryDependencies ++=
      Seq(
        "org.wvlet.airframe" %%% "airframe-http"    % AIRFRAME_VERSION,
        "org.wvlet.airframe" %%% "airframe-metrics" % AIRFRAME_VERSION
      )
  )

lazy val lang = crossProject(JVMPlatform, NativePlatform)
  .crossType(CrossType.Pure)
  .in(file("wvlet-lang"))
  .settings(
    buildSettings,
    name := "wvlet-lang",
    // Embed the standard library in the jar
    Compile / unmanagedResourceDirectories +=
      (ThisBuild / baseDirectory).value / "wvlet-stdlib",
    libraryDependencies ++=
      Seq(
        "org.wvlet.airframe" %% "airframe" % AIRFRAME_VERSION,
        // For reading profile
        "org.wvlet.airframe" %% "airframe-config" % AIRFRAME_VERSION,
        "org.wvlet.airframe" %% "airframe-ulid"   % AIRFRAME_VERSION,
        // For resolving parquet file schema
        "org.duckdb" % "duckdb_jdbc" % "1.1.3",
        // Add a reference implementation of the compiler
        "org.scala-lang" %% "scala3-compiler" % SCALA_3 % Test
      ),
    Compile / sourceGenerators +=
      Def
        .task {
          // Generate a Scala file containing all .wv files in wvlet-stdlib
          val out        = (Compile / sourceManaged).value
          val libDir     = (ThisBuild / baseDirectory).value / "wvlet-stdlib" / "module"
          val files      = (libDir ** "*.wv").get()
          val targetFile = out / "stdlib.scala"

          val methodNames = Seq.newBuilder[String]

          def resourceDefs: String = files
            .map { f =>
              val name = f.relativeTo(libDir).get.getPath.stripSuffix(".wv").replaceAll("/", "__")
              methodNames += name
              val content = IO.read(f)
              s"""|  def ${name}: String = \"\"\"${content}\"\"\"
                  |""".stripMargin
            }
            .mkString("\n")

          def allFiles: String = {
            val allMethods = methodNames.result()
            s"""  def allFiles: Map[String, String] = Map(
               |    ${allMethods
                .map(m => s""""${m.replaceAll("__", "/")}.wv"-> ${m}""")
                .mkString(",\n    ")}
               |  )
               |""".stripMargin
          }

          val body =
            s"""package wvlet.lang.stdlib
          |
          |object StdLib:
          |${resourceDefs}
          |${allFiles}
          |end StdLib
          |""".stripMargin

          state.value.log.debug(s"Generating stdlib.scala:\n${body}")
          IO.write(targetFile, body)
          Seq(targetFile)
        }
        .taskValue,
    // Watch changes of example .wv files upon testing
    Test / watchSources ++=
      ((ThisBuild / baseDirectory).value / "spec" ** "*.wv").get ++
        ((ThisBuild / baseDirectory).value / "wvlet-stdlib" ** "*.wv").get
  )
  .dependsOn(api)

val specRunnerSettings = Seq(
  // Fork JVM to enable JVM options for Trino
  Test / fork := true,
  // When forking, the base directory should be set to the root directory
  Test / baseDirectory :=
    (ThisBuild / baseDirectory).value,
  // Watch changes of example .wv files upon testing
  Test / watchSources ++=
    ((ThisBuild / baseDirectory).value / "spec" ** "*.wv").get ++
      ((ThisBuild / baseDirectory).value / "wvlet-lang" ** "*.wv").get
)

lazy val nativeCli = project
  .enablePlugins(ScalaNativePlugin)
  .in(file("wvlet-native-cli"))
  .settings(buildSettings, name := "wvlet-native-cli")
  .dependsOn(lang.native)

/**
  * @param name
  * @param llvmTriple
  *   https://clang.llvm.org/docs/CrossCompilation.html
  * @return
  */
def nativeCrossProject(name: String, llvmTriple: String, linkerOptions: Seq[String] = Seq.empty) = {
  val id = s"wvc-${name}"
  Project(id = id, file(s"wvlet-native-cli"))
    .enablePlugins(ScalaNativePlugin)
    .settings(noPublish)
    .settings(
      target := (ThisBuild / baseDirectory).value / id / "target",
      nativeConfig ~= { c =>
        c.withTargetTriple(llvmTriple).withLinkingOptions(c.linkingOptions ++ linkerOptions)
      }
    )
    .dependsOn(nativeCli)
}

// Cross compile for different platforms
// Native libraries (include headers in C) will be necessary for nativeLink,
// So we may need to use https://github.com/dockcross/dockcross to cross build native libraries
<<<<<<< HEAD
lazy val nativeCliMacArm = nativeCrossProject(
  "mac-arm64",
  "arm64-apple-darwin",
  // Need to use LLD linker as the default linker never understands cross-build target
  linkerOptions = Seq("-fuse-ld=ld64.lld")
)

lazy val nativeCliMacIntel = nativeCrossProject(
  "mac-x64",
  "x86_64-apple-darwin",
  linkerOptions = Seq("-fuse-ld=ld64.lld")
)

lazy val nativeCliLinuxIntel = nativeCrossProject(
  "linux-x64",
  "x86_64-unknown-linux-gnu",
  linkerOptions = Seq("-fuse-ld=ld.lld")
)

lazy val nativeCliLinuxArm = nativeCrossProject(
  "linux-arm64",
  "aarch64-unknown-linux-gnu",
  linkerOptions = Seq("-fuse-ld=ld.lld")
)

=======
lazy val nativeCliMacArm       = nativeCrossProject("mac-arm64", "arm64-apple-darwin")
lazy val nativeCliMacIntel     = nativeCrossProject("mac-x64", "x86_64-apple-darwin")
lazy val nativeCliLinuxIntel   = nativeCrossProject("linux-x64", "x86_64-unknown-linux-gnu")
lazy val nativeCliLinuxArm     = nativeCrossProject("linux-arm64", "aarch64-unknown-linux-gnu")
>>>>>>> a672df16
lazy val nativeCliWindowsArm   = nativeCrossProject("windows-arm64", "arm64-w64-windows-gnu")
lazy val nativeCliWindowsIntel = nativeCrossProject("windows-x64", "x86_64-w64-windows-gnu")

lazy val cli = project
  .in(file("wvlet-cli"))
  .enablePlugins(PackPlugin)
  .settings(
    buildSettings,
    name := "wvlet-cli",
    // Need to fork a JVM to avoid DuckDB crash while running runner/cli test simultaneously
    Test / fork := true,
    Test / baseDirectory :=
      (ThisBuild / baseDirectory).value,
    pack :=
      Def
        .sequential(
          Def.task[Unit] {
            // Trigger compilation from Scala.js to JS
            val assetFiles = (uiMain / Compile / fullLinkJS).value
            // Packaging the web assets using Vite.js
            scala
              .sys
              .process
              .Process(
                List("npm", "run", "build", "--silent", "--no-audit", "--no-fund"),
                (uiMain / baseDirectory).value
              )
              .!
          },
          // Run the default pack task
          (Runtime / pack).toTask
        )
        .value,
    packMain :=
      Map(
        // Wvlet REPL launcher
        "wv" -> "wvlet.lang.cli.WvletREPLMain",
        // wvlet compiler/run/ui server command launcher
        "wvlet" -> "wvlet.lang.cli.WvletMain"
      ),
    packResourceDir ++= Map(file("wvlet-ui-main/dist") -> "web")
  )
  .dependsOn(server)

lazy val runner = project
  .in(file("wvlet-runner"))
  .settings(
    buildSettings,
    specRunnerSettings,
    name        := "wvlet-runner",
    description := "wvlet query executor using trino, duckdb, etc.",
    libraryDependencies ++=
      Seq(
        "org.jline"                     % "jline"             % "3.27.1",
        "org.wvlet.airframe"           %% "airframe-launcher" % AIRFRAME_VERSION,
        "com.github.ben-manes.caffeine" % "caffeine"          % "3.1.8",
        "org.apache.arrow"              % "arrow-vector"      % "18.0.0",
        "org.duckdb"                    % "duckdb_jdbc"       % "1.1.3",
        "io.trino"                      % "trino-jdbc"        % TRINO_VERSION,
        // exclude() and jar() are necessary to avoid https://github.com/sbt/sbt/issues/7407
        // tpc-h connector neesd to download GB's of jar, so excluding it
        "io.trino" % "trino-testing" % TRINO_VERSION % Test exclude ("io.trino", "trino-tpch"),
        // Trino uses trino-plugin packaging name in pom.xml, so we need to specify jar() package explicitly
        "io.trino" % "trino-delta-lake" % TRINO_VERSION % Test exclude
          ("io.trino", "trino-tpch") exclude
          ("io.trino", "trino-hive") jar
          (),
        // hive and hdfs are necessary for accessing delta lake tables
        "io.trino" % "trino-hive" % TRINO_VERSION % Test exclude ("io.trino", "trino-tpch") jar (),
        "io.trino" % "trino-hdfs" % TRINO_VERSION % Test jar (),
        "io.trino" % "trino-memory" % TRINO_VERSION % Test exclude ("io.trino", "trino-tpch") jar ()
        //        // Add Spark as a reference impl (Scala 2)
        //        "org.apache.spark" %% "spark-sql" % "3.5.1" % Test excludeAll (
        //          // exclude sbt-parser-combinators as it conflicts with Scala 3
        //          ExclusionRule(organization = "org.scala-lang.modules", name = "scala-parser-combinators_2.13")
        //        ) cross (CrossVersion.for3Use2_13)
      )
  )
  .dependsOn(lang.jvm)

lazy val spec = project
  .in(file("wvlet-spec"))
  .settings(buildSettings, specRunnerSettings, noPublish, name := "wvlet-spec")
  .dependsOn(runner)

lazy val server = project
  .in(file("wvlet-server"))
  .settings(
    buildSettings,
    name := "wvlet-server",
    libraryDependencies ++=
      Seq(
        // For redirecting slf4j logs to airframe-log
        "org.slf4j"           % "slf4j-jdk14"         % "2.0.16",
        "org.wvlet.airframe" %% "airframe-launcher"   % AIRFRAME_VERSION,
        "org.wvlet.airframe" %% "airframe-http-netty" % AIRFRAME_VERSION
      ),
    reStart / baseDirectory :=
      (ThisBuild / baseDirectory).value
  )
  .dependsOn(api.jvm, client.jvm, runner)

lazy val client = crossProject(JVMPlatform, JSPlatform)
  .in(file("wvlet-client"))
  .enablePlugins(AirframeHttpPlugin)
  .settings(buildSettings, airframeHttpClients := Seq("wvlet.lang.api.v1.frontend:rpc:FrontendRPC"))
  .dependsOn(api)

import org.scalajs.linker.interface.{OutputPatterns, StandardConfig}
import org.scalajs.linker.interface.{ModuleKind, ModuleSplitStyle}

lazy val ui = project
  .enablePlugins(ScalaJSPlugin)
  .in(file("wvlet-ui"))
  .settings(
    buildSettings,
    name                   := "wvlet-ui",
    description            := "UI components that can be testable with Node.js",
    Test / jsEnv           := new org.scalajs.jsenv.jsdomnodejs.JSDOMNodeJSEnv(),
    Test / requireJsDomEnv := true,
    libraryDependencies ++=
      Seq(
        "org.wvlet.airframe" %%% "airframe"         % AIRFRAME_VERSION,
        "org.wvlet.airframe" %%% "airframe-http"    % AIRFRAME_VERSION,
        "org.wvlet.airframe" %%% "airframe-rx-html" % AIRFRAME_VERSION,
        "org.scala-js"       %%% "scalajs-dom"      % SCALAJS_DOM_VERSION
      )
  )
  .dependsOn(api.js, client.js)

lazy val uiMain = project
  .enablePlugins(ScalaJSPlugin, ScalablyTypedConverterExternalNpmPlugin)
  .in(file("wvlet-ui-main"))
  .settings(
    buildSettings,
    name                            := "wvlet-ui-main",
    description                     := "UI main code compiled with Vite.js",
    Test / jsEnv                    := new org.scalajs.jsenv.nodejs.NodeJSEnv(),
    scalaJSUseMainModuleInitializer := true,
    scalaJSLinkerConfig ~= {
      linkerConfig(_)
    },
    externalNpm := {
      scala
        .sys
        .process
        .Process(List("npm", "install", "--silent", "--no-audit", "--no-fund"), baseDirectory.value)
        .!
      baseDirectory.value
    }
  )
  .dependsOn(ui)

def linkerConfig(config: StandardConfig): StandardConfig = config
  // Check IR works properly since Scala.js 1.17.0 https://github.com/scala-js/scala-js/pull/4867
  .withCheckIR(true)
  .withSourceMap(true)
  .withModuleKind(ModuleKind.ESModule)
  .withModuleSplitStyle(ModuleSplitStyle.SmallModulesFor(List("wvlet.ui")))<|MERGE_RESOLUTION|>--- conflicted
+++ resolved
@@ -190,7 +190,6 @@
 // Cross compile for different platforms
 // Native libraries (include headers in C) will be necessary for nativeLink,
 // So we may need to use https://github.com/dockcross/dockcross to cross build native libraries
-<<<<<<< HEAD
 lazy val nativeCliMacArm = nativeCrossProject(
   "mac-arm64",
   "arm64-apple-darwin",
@@ -215,13 +214,6 @@
   "aarch64-unknown-linux-gnu",
   linkerOptions = Seq("-fuse-ld=ld.lld")
 )
-
-=======
-lazy val nativeCliMacArm       = nativeCrossProject("mac-arm64", "arm64-apple-darwin")
-lazy val nativeCliMacIntel     = nativeCrossProject("mac-x64", "x86_64-apple-darwin")
-lazy val nativeCliLinuxIntel   = nativeCrossProject("linux-x64", "x86_64-unknown-linux-gnu")
-lazy val nativeCliLinuxArm     = nativeCrossProject("linux-arm64", "aarch64-unknown-linux-gnu")
->>>>>>> a672df16
 lazy val nativeCliWindowsArm   = nativeCrossProject("windows-arm64", "arm64-w64-windows-gnu")
 lazy val nativeCliWindowsIntel = nativeCrossProject("windows-x64", "x86_64-w64-windows-gnu")
 
