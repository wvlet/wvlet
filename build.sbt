--- conflicted
+++ resolved
@@ -53,7 +53,6 @@
     sysroot.map(s => s"--sysroot=$s").toSeq ++ gcInclude.map(i => s"-I$i").toSeq ++ includePathOpts
 
   // On macOS, use -search_paths_first to prioritize -L paths over default paths
-<<<<<<< HEAD
   // Check target triple for cross-compilation, fall back to host OS for native builds
   val isMacOSTarget = triple match {
     case Some(t) => t.contains("darwin") || t.contains("apple")
@@ -68,18 +67,6 @@
     sysroot.map(s => s"--sysroot=$s").toSeq ++
     gcLib.map(l => s"-L$l").toSeq ++
     lld.map(l => s"-fuse-ld=$l").toSeq
-=======
-  val searchPathsFirst =
-    if (scala.util.Properties.isMac)
-      Seq("-Wl,-search_paths_first")
-    else
-      Seq.empty
-
-  val extraLinkOpts =
-    searchPathsFirst ++ libraryPathOpts ++ // Put Nix library paths first
-      sysroot.map(s => s"--sysroot=$s").toSeq ++ gcLib.map(l => s"-L$l").toSeq ++
-      lld.map(l => s"-fuse-ld=$l").toSeq
->>>>>>> c699ae84
 
   c = c.withCompileOptions(c.compileOptions ++ extraCompileOpts)
   c = c.withLinkingOptions(c.linkingOptions ++ extraLinkOpts)
