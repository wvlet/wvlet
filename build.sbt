import scala.scalanative.build.BuildTarget

<<<<<<< HEAD
val AIRFRAME_VERSION    = "2025.1.8"
val AIRSPEC_VERSION     = "2025.1.8"
val TRINO_VERSION       = "472"
=======
val AIRFRAME_VERSION    = "2025.1.0"
val AIRSPEC_VERSION     = "2025.1.0"
val TRINO_VERSION       = "473"
>>>>>>> 782c323e
val AWS_SDK_VERSION     = "2.20.146"
val SCALAJS_DOM_VERSION = "2.8.0"

val SCALA_3 = IO.read(file("SCALA_VERSION")).trim
ThisBuild / resolvers ++= Resolver.sonatypeOssRepos("snapshots")

Global / onChangedBuildSource := ReloadOnSourceChanges
Global / scalaVersion         := SCALA_3

val buildSettings = Seq[Setting[?]](
  organization      := "wvlet.lang",
  description       := "wvlet: A flow-style query language",
  crossPaths        := true,
  publishMavenStyle := true,
  // Tell the runtime that we are running tests in SBT
  Test / testOptions += Tests.Setup(_ => sys.props("wvlet.sbt.testing") = "true"),
  Test / javaOptions += "-Dwvlet.sbt.testing=true",
  Test / parallelExecution := true,
  Test / logBuffered       := false,
  libraryDependencies ++= Seq("org.wvlet.airframe" %%% "airspec" % AIRSPEC_VERSION % Test),
  testFrameworks += new TestFramework("wvlet.airspec.Framework"),
  // Don't use pipelining as it tends to slowdown the build
  usePipelining := false
)

lazy val jvmProjects: Seq[ProjectReference] = Seq(
  api.jvm,
  server,
  lang.jvm,
  runner,
  client.jvm,
  spec,
  cli
)

lazy val jsProjects: Seq[ProjectReference] = Seq(api.js, client.js, lang.js, ui, uiMain, playground)

lazy val nativeProjects: Seq[ProjectReference] = Seq(api.native, lang.native, wvc, wvcLib)

val noPublish = Seq(
  publishArtifact := false,
  publish         := {},
  publishLocal    := {},
  publish / skip  := true,
  // Aggregated project should not be a part of pipelining
  usePipelining := false,
  // Skip importing aggregated projects in IntelliJ IDEA
  ideSkipProject := true
  // Use a stable coverage directory name without containing scala version
  // coverageDataDir := target.value
)

Global / excludeLintKeys += ideSkipProject

lazy val projectJVM    = project.settings(noPublish).aggregate(jvmProjects: _*)
lazy val projectJS     = project.settings(noPublish).aggregate(jsProjects: _*)
lazy val projectNative = project.settings(noPublish).aggregate(nativeProjects: _*)

lazy val api = crossProject(JVMPlatform, JSPlatform, NativePlatform)
  .crossType(CrossType.Pure)
  .in(file("wvlet-api"))
  .enablePlugins(BuildInfoPlugin)
  .settings(
    buildSettings,
    name          := "wvlet-api",
    buildInfoKeys := Seq[BuildInfoKey](name, version, scalaVersion, sbtVersion),
    buildInfoOptions += BuildInfoOption.BuildTime,
    buildInfoPackage := "wvlet.lang",
    libraryDependencies ++=
      Seq(
        "org.wvlet.airframe" %%% "airframe-http"    % AIRFRAME_VERSION,
        "org.wvlet.airframe" %%% "airframe-metrics" % AIRFRAME_VERSION
      )
  )

def generateWvletLib(path: File, packageName: String, className: String): String = {
  val srcDir      = path
  val wvFiles     = (srcDir ** "*.wv").get
  val methodNames = Seq.newBuilder[String]

  def resourceDefs: String = wvFiles
    .map { f =>
      val name = f.relativeTo(srcDir).get.getPath.stripSuffix(".wv").replaceAll("/", "__")

      val methodName = name.replaceAll("-", "_")
      methodNames += methodName
      val content = IO
        .read(f)
        .replaceAll("""\$""", """\$\$""")
        .replaceAll("""\"\"\"""", """\${"\\"\\"\\""}""")
      s"""|  def _${methodName}: String = s\"\"\"${content}\"\"\"
          |""".stripMargin
    }
    .mkString("\n")

  def allFiles: String = {
    val allMethods = methodNames.result().sorted
    s"""  def allFiles: ListMap[String, String] = ListMap(
       |    ${allMethods
        .map(m => s""""${m.replaceAll("__", "/")}.wv"-> _${m}""")
        .mkString(",\n    ")}
       |  )
       |""".stripMargin
  }

  def body =
    s"""package ${packageName}
       |import scala.collection.immutable.ListMap
       |
       |object ${className}:
       |${resourceDefs}
       |${allFiles}
       |end ${className}
       |""".stripMargin

  body
}

lazy val lang = crossProject(JVMPlatform, JSPlatform, NativePlatform)
  .crossType(CrossType.Pure)
  .in(file("wvlet-lang"))
  .settings(
    buildSettings,
    name := "wvlet-lang",
    // Embed the standard library in the jar
    Compile / unmanagedResourceDirectories +=
      (ThisBuild / baseDirectory).value / "wvlet-stdlib",
    libraryDependencies ++=
      Seq(
        "org.wvlet.airframe" %% "airframe" % AIRFRAME_VERSION,
        // For reading profile
        "org.wvlet.airframe" %% "airframe-config" % AIRFRAME_VERSION,
        "org.wvlet.airframe" %% "airframe-ulid"   % AIRFRAME_VERSION,
        // For resolving parquet file schema
        "org.duckdb" % "duckdb_jdbc" % "1.2.1",
        // Add a reference implementation of the compiler
        "org.scala-lang" %% "scala3-compiler" % SCALA_3 % Test
      ),
    Compile / sourceGenerators +=
      Def
        .task {
          // Generate a Scala file containing all .wv files in wvlet-stdlib
          val libDir     = (ThisBuild / baseDirectory).value / "wvlet-stdlib" / "module"
          val targetFile = (Compile / sourceManaged).value / "stdlib.scala"
          val body       = generateWvletLib(libDir, "wvlet.lang.stdlib", "StdLib")
          state.value.log.debug(s"Generating stdlib.scala:\n${body}")
          IO.write(targetFile, body)
          Seq(targetFile)
        }
        .taskValue,
    // Watch changes of example .wv files upon testing
    Test / watchSources ++=
      ((ThisBuild / baseDirectory).value / "spec" ** "*.wv").get ++
        ((ThisBuild / baseDirectory).value / "wvlet-stdlib" ** "*.wv").get
  )
  .dependsOn(api)

val specRunnerSettings = Seq(
  // Fork JVM to enable JVM options for Trino
  Test / fork := true,
  // When forking, the base directory should be set to the root directory
  Test / baseDirectory :=
    (ThisBuild / baseDirectory).value,
  // Watch changes of example .wv files upon testing
  Test / watchSources ++=
    ((ThisBuild / baseDirectory).value / "spec" ** "*.wv").get ++
      ((ThisBuild / baseDirectory).value / "wvlet-lang" ** "*.wv").get
)

lazy val wvc = project
  .enablePlugins(ScalaNativePlugin)
  .in(file("wvc"))
  .settings(buildSettings, name := "wvc")
  .dependsOn(lang.native)

lazy val wvcLib = project
  .in(file("wvc-lib"))
  .enablePlugins(ScalaNativePlugin)
  .settings(
    buildSettings,
    name := "wvc-lib",
    nativeConfig ~= { c =>
      c.withBuildTarget(BuildTarget.libraryDynamic)
        // Generates libwvlet.so, libwvlet.dylib, libwvlet.dll
        .withBaseName("wvlet")
    }
  )
  .dependsOn(wvc)

lazy val wvcLibStatic = project
  .in(file("wvc-lib"))
  .enablePlugins(ScalaNativePlugin)
  .settings(
    buildSettings,
    name   := "wvc-lib",
    target := target.value / "static",
    nativeConfig ~= { c =>
      c.withBuildTarget(BuildTarget.libraryStatic).withBaseName("wvlet")
    }
  )
  .dependsOn(wvc)

/**
  * @param name
  * @param llvmTriple
  *   https://clang.llvm.org/docs/CrossCompilation.html
  * @return
  */
def nativeCrossProject(
    name: String,
    llvmTriple: String,
    compileOptions: Seq[String] = Seq.empty,
    linkerOptions: Seq[String] = Seq.empty
) = {
  val id = s"wvc-${name}"
  Project(id = id, file(s"wvlet-native-cli"))
    .enablePlugins(ScalaNativePlugin)
    .settings(noPublish)
    .settings(
      target := (ThisBuild / baseDirectory).value / id / "target",
      nativeConfig ~= { c =>
        c.withTargetTriple(llvmTriple)
          .withCompileOptions(c.compileOptions ++ compileOptions)
          .withLinkingOptions(c.linkingOptions ++ linkerOptions)
          .withBuildTarget(BuildTarget.libraryDynamic)
      }
    )
    .dependsOn(wvcLib)
}

// Cross compile for different platforms
// Native libraries (include headers in C) will be necessary for nativeLink,
// So we may need to use https://github.com/dockcross/dockcross to cross build native libraries
lazy val nativeCliMacArm = nativeCrossProject(
  "mac-arm64",
  "arm64-apple-darwin",
  // Need to use LLD linker as the default linker never understands cross-build target
  linkerOptions = Seq("-fuse-ld=ld64.lld")
)

lazy val nativeCliMacIntel = nativeCrossProject(
  "mac-x64",
  "x86_64-apple-darwin",
  linkerOptions = Seq("-fuse-ld=ld64.lld")
)

lazy val nativeCliLinuxIntel = nativeCrossProject(
  "linux-x64",
  "x86_64-unknown-linux-gnu",
  linkerOptions = Seq("-fuse-ld=ld.lld")
)

val commonClangOptions = Seq(
  "--sysroot=/usr/xcc/aarch64-unknown-linux-gnu/aarch64-unknown-linux-gnu/sysroot"
)

lazy val nativeCliLinuxArm = nativeCrossProject(
  "linux-arm64",
  "aarch64-unknown-linux-gnu",
  compileOptions = commonClangOptions ++ Seq("-I/usr/xcc/aarch64-unknown-linux-gnu/include/"),
  linkerOptions =
    commonClangOptions ++
      Seq(
        "-fuse-ld=/usr/xcc/aarch64-unknown-linux-gnu/bin/aarch64-unknown-linux-gnu-ld",
        "-L/usr/xcc/aarch64-unknown-linux-gnu/lib",
        "-L/usr/xcc/aarch64-unknown-linux-gnu/aarch64-unknown-linux-gnu/sysroot",
        "-L/usr/lib/aarch64-linux-gnu"
      )
)

lazy val nativeCliWindowsArm   = nativeCrossProject("windows-arm64", "arm64-w64-windows-gnu")
lazy val nativeCliWindowsIntel = nativeCrossProject("windows-x64", "x86_64-w64-windows-gnu")

val packQuick = taskKey[Unit]("Run pack task quickly for faster development")

lazy val cli = project
  .in(file("wvlet-cli"))
  .enablePlugins(PackPlugin)
  .settings(
    buildSettings,
    name := "wvlet-cli",
    // Need to fork a JVM to avoid DuckDB crash while running runner/cli test simultaneously
    Test / fork := true,
    Test / baseDirectory :=
      (ThisBuild / baseDirectory).value,
    packQuick :=
      // Run the default pack task
      (Runtime / pack).value,
    pack :=
      Def
        .sequential(
          Def.task[Unit] {
            // Install NPM dependencies
            scala
              .sys
              .process
              .Process(
                List("npm", "install", "--silent", "--no-audit", "--no-fund"),
                (ThisBuild / baseDirectory).value
              )
              .!
            // Trigger compilation from Scala.js to JS
            val assetFiles = (uiMain / Compile / fullLinkJS).value
            // Packaging the web assets using Vite.js
            scala
              .sys
              .process
              .Process(
                List("npm", "run", "build-ui", "--silent", "--no-audit", "--no-fund"),
                (ThisBuild / baseDirectory).value
              )
              .!
          },
          // Run the default pack task
          (Runtime / pack).toTask
        )
        .value,
    packMain :=
      Map(
        // Wvlet REPL launcher
        "wv" -> "wvlet.lang.cli.WvletREPLMain",
        // wvlet compiler/run/ui server command launcher
        "wvlet" -> "wvlet.lang.cli.WvletMain"
      ),
    packResourceDir ++= Map(file("wvlet-ui-main/dist") -> "web")
  )
  .dependsOn(server)

lazy val runner = project
  .in(file("wvlet-runner"))
  .settings(
    buildSettings,
    specRunnerSettings,
    name        := "wvlet-runner",
    description := "wvlet query executor using trino, duckdb, etc.",
    libraryDependencies ++=
      Seq(
        "org.jline"                     % "jline"             % "3.29.0",
        "org.wvlet.airframe"           %% "airframe-launcher" % AIRFRAME_VERSION,
        "com.github.ben-manes.caffeine" % "caffeine"          % "3.2.0",
        "org.apache.arrow"              % "arrow-vector"      % "18.2.0",
        "org.duckdb"                    % "duckdb_jdbc"       % "1.2.1",
        "io.trino"                      % "trino-jdbc"        % TRINO_VERSION,
        // exclude() and jar() are necessary to avoid https://github.com/sbt/sbt/issues/7407
        // tpc-h connector neesd to download GB's of jar, so excluding it
        "io.trino" % "trino-testing" % TRINO_VERSION % Test exclude ("io.trino", "trino-tpch"),
        // Trino uses trino-plugin packaging name in pom.xml, so we need to specify jar() package explicitly
        "io.trino" % "trino-delta-lake" % TRINO_VERSION % Test exclude
          ("io.trino", "trino-tpch") exclude
          ("io.trino", "trino-hive") jar
          (),
        // hive and hdfs are necessary for accessing delta lake tables
        "io.trino" % "trino-hive" % TRINO_VERSION % Test exclude ("io.trino", "trino-tpch") jar (),
        "io.trino" % "trino-hdfs" % TRINO_VERSION % Test jar (),
        "io.trino" % "trino-memory" % TRINO_VERSION % Test exclude ("io.trino", "trino-tpch") jar ()
        //        // Add Spark as a reference impl (Scala 2)
        //        "org.apache.spark" %% "spark-sql" % "3.5.1" % Test excludeAll (
        //          // exclude sbt-parser-combinators as it conflicts with Scala 3
        //          ExclusionRule(organization = "org.scala-lang.modules", name = "scala-parser-combinators_2.13")
        //        ) cross (CrossVersion.for3Use2_13)
      )
  )
  .dependsOn(lang.jvm)

lazy val spec = project
  .in(file("wvlet-spec"))
  .settings(buildSettings, specRunnerSettings, noPublish, name := "wvlet-spec")
  .dependsOn(runner)

lazy val server = project
  .in(file("wvlet-server"))
  .settings(
    buildSettings,
    name := "wvlet-server",
    libraryDependencies ++=
      Seq(
        // For redirecting slf4j logs to airframe-log
        "org.slf4j"           % "slf4j-jdk14"         % "2.0.17",
        "org.wvlet.airframe" %% "airframe-launcher"   % AIRFRAME_VERSION,
        "org.wvlet.airframe" %% "airframe-http-netty" % AIRFRAME_VERSION
      ),
    reStart / baseDirectory :=
      (ThisBuild / baseDirectory).value
  )
  .dependsOn(api.jvm, client.jvm, runner)

lazy val client = crossProject(JVMPlatform, JSPlatform)
  .in(file("wvlet-client"))
  .enablePlugins(AirframeHttpPlugin)
  .settings(buildSettings, airframeHttpClients := Seq("wvlet.lang.api.v1.frontend:rpc:FrontendRPC"))
  .dependsOn(api)

import org.scalajs.linker.interface.{OutputPatterns, StandardConfig}
import org.scalajs.linker.interface.{ModuleKind, ModuleSplitStyle}

lazy val ui = project
  .enablePlugins(ScalaJSPlugin)
  .in(file("wvlet-ui"))
  .settings(
    buildSettings,
    name         := "wvlet-ui",
    description  := "UI components that can be testable with Node.js",
    Test / jsEnv := new org.scalajs.jsenv.jsdomnodejs.JSDOMNodeJSEnv(),
    libraryDependencies ++=
      Seq(
        "org.wvlet.airframe" %%% "airframe"         % AIRFRAME_VERSION,
        "org.wvlet.airframe" %%% "airframe-http"    % AIRFRAME_VERSION,
        "org.wvlet.airframe" %%% "airframe-rx-html" % AIRFRAME_VERSION,
        "org.scala-js"       %%% "scalajs-dom"      % SCALAJS_DOM_VERSION
      )
  )
  .dependsOn(api.js, client.js)

lazy val uiMain = project
  .enablePlugins(ScalaJSPlugin)
  .in(file("wvlet-ui-main"))
  .settings(
    buildSettings,
    uiSettings,
    name        := "wvlet-ui-main",
    description := "UI main code for wvlet ui command"
  )
  .dependsOn(ui, lang.js)

lazy val playground = project
  .enablePlugins(ScalaJSPlugin)
  .in(file("wvlet-ui-playground"))
  .settings(
    buildSettings,
    uiSettings,
    name        := "wvlet-ui-playground",
    description := "Online playground for wvlet",
    Compile / sourceGenerators +=
      Def
        .task {
          // Generate a Scala file containing all .wv files in wvlet-stdlib
          val libDir = baseDirectory.value / "src/main/wvlet/Examples"
          val targetFile = (Compile / sourceManaged).value /
            "wvlet/lang/ui/playground/SampleQuery.scala"
          val body = generateWvletLib(libDir, "wvlet.lang.ui.playground", "SampleQuery")
          state.value.log.debug(s"Generating stdlib.scala:\n${body}")
          IO.write(targetFile, body)
          Seq(targetFile)
        }
        .taskValue
  )
  .dependsOn(uiMain, lang.js)

def uiSettings: Seq[Setting[?]] = Seq(
  Test / jsEnv                    := new org.scalajs.jsenv.nodejs.NodeJSEnv(),
  scalaJSUseMainModuleInitializer := true,
  scalaJSLinkerConfig ~= {
    linkerConfig(_)
  }
)

def linkerConfig(config: StandardConfig): StandardConfig = {
  config
    // Check IR works properly since Scala.js 1.18.2 https://github.com/scala-js/scala-js/pull/4867
    .withCheckIR(true)
    .withSourceMap(true)
    .withModuleKind(ModuleKind.ESModule)
    .withModuleSplitStyle(ModuleSplitStyle.SmallModulesFor(List("wvlet.lang.ui")))
}<|MERGE_RESOLUTION|>--- conflicted
+++ resolved
@@ -1,14 +1,8 @@
 import scala.scalanative.build.BuildTarget
 
-<<<<<<< HEAD
 val AIRFRAME_VERSION    = "2025.1.8"
 val AIRSPEC_VERSION     = "2025.1.8"
-val TRINO_VERSION       = "472"
-=======
-val AIRFRAME_VERSION    = "2025.1.0"
-val AIRSPEC_VERSION     = "2025.1.0"
 val TRINO_VERSION       = "473"
->>>>>>> 782c323e
 val AWS_SDK_VERSION     = "2.20.146"
 val SCALAJS_DOM_VERSION = "2.8.0"
 
