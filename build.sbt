--- conflicted
+++ resolved
@@ -1,14 +1,8 @@
 import scala.scalanative.build.BuildTarget
 
-<<<<<<< HEAD
 val AIRFRAME_VERSION    = "24.12.1"
 val AIRSPEC_VERSION     = "24.12.1"
-val TRINO_VERSION       = "466"
-=======
-val AIRFRAME_VERSION    = "24.12.0"
-val AIRSPEC_VERSION     = "24.12.0"
 val TRINO_VERSION       = "467"
->>>>>>> 3856fa29
 val AWS_SDK_VERSION     = "2.20.146"
 val SCALAJS_DOM_VERSION = "2.8.0"
 
