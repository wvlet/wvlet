--- conflicted
+++ resolved
@@ -1201,11 +1201,7 @@
           GenericLiteral(DataType.DateType, i.stringValue, spanFrom(t))
         case SqlToken.INTERVAL =>
           interval()
-<<<<<<< HEAD
-        case id if id.isIdentifier || id.isNonReservedKeyword =>
-=======
         case id if id.isIdentifier =>
->>>>>>> 383ce756
           identifier()
         case SqlToken.STAR =>
           identifier()
