--- conflicted
+++ resolved
@@ -382,15 +382,12 @@
     SqlToken.STATEMENT,
     SqlToken.FUNCTIONS,
     SqlToken.INPUT,
-<<<<<<< HEAD
+    SqlToken.OUTPUT,
     // Grouping keywords - can be used as function names
     SqlToken.GROUPING,
     SqlToken.SETS,
     SqlToken.CUBE,
     SqlToken.ROLLUP,
-=======
-    SqlToken.OUTPUT,
->>>>>>> 1fcf6f59
     // Data types - non-reserved so they can be used as column names
     SqlToken.DATE,
     SqlToken.TIME,
