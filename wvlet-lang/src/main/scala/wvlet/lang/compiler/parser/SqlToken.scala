package wvlet.lang.compiler.parser

import TokenType.*

enum SqlToken(val tokenType: TokenType, val str: String):
  import SqlToken.*
  def isIdentifier: Boolean      = tokenType == Identifier || isNonReservedKeyword
  def isLiteral: Boolean         = tokenType == Literal
  def isReservedKeyword: Boolean = tokenType == Keyword
  def isNonReservedKeyword: Boolean =
    tokenType == Keyword && SqlToken.nonReservedKeywords.contains(this)

  def isOperator: Boolean = tokenType == Op

  def isUpdateStart: Boolean    = updateStartTokens.contains(this)
  def isQueryStart: Boolean     = queryStartTokens.contains(this)
  def isQueryDelimiter: Boolean = queryDelimiters.contains(this)

  def isStringLiteral: Boolean = stringLiterals.contains(this)

  // special tokens
  case EMPTY      extends SqlToken(Control, "<empty>")
  case ERROR      extends SqlToken(Control, "<erroneous token>")
  case EOF        extends SqlToken(Control, "<eof>")
  case NEWLINE    extends SqlToken(Control, "<newline>")
  case WHITESPACE extends SqlToken(Control, "<whitespace>")

  // doc or comments
  case COMMENT     extends SqlToken(Doc, "<comment>")
  case DOC_COMMENT extends SqlToken(Doc, "<doc comment>")

  // Literals
  case INTEGER_LITERAL     extends SqlToken(Literal, "<integer literal>")
  case DECIMAL_LITERAL     extends SqlToken(Literal, "<decimal literal>")
  case EXP_LITERAL         extends SqlToken(Literal, "<exp literal>")
  case LONG_LITERAL        extends SqlToken(Literal, "<long literal>")
  case FLOAT_LITERAL       extends SqlToken(Literal, "<float literal>")
  case DOUBLE_LITERAL      extends SqlToken(Literal, "<double literal>")
  case SINGLE_QUOTE_STRING extends SqlToken(Literal, "<'string'>")
  case DOUBLE_QUOTE_STRING extends SqlToken(Literal, "<\"string\">")
  case TRIPLE_QUOTE_STRING extends SqlToken(Literal, "<\"\"\"string\"\"\">")

  // literal keywords
  case NULL  extends SqlToken(Keyword, "null")
  case TRUE  extends SqlToken(Keyword, "true")
  case FALSE extends SqlToken(Keyword, "false")

  // Identifiers
  case IDENTIFIER extends SqlToken(Identifier, "<identifier>")
  // Identifier wrapped in double quotes "...."
  case DOUBLE_QUOTED_IDENTIFIER extends SqlToken(Identifier, "<doublequoted identifier>")
  case BACK_QUOTED_IDENTIFIER   extends SqlToken(Identifier, "<backquoted identifier>")

  case SINGLE_QUOTE extends SqlToken(Quote, "'")
  case DOUBLE_QUOTE extends SqlToken(Quote, "\"")
  case BACK_QUOTE   extends SqlToken(Quote, "`")

  // Parentheses
  case L_PAREN   extends SqlToken(Op, "(")
  case R_PAREN   extends SqlToken(Op, ")")
  case L_BRACE   extends SqlToken(Op, "{")
  case R_BRACE   extends SqlToken(Op, "}")
  case L_BRACKET extends SqlToken(Op, "[")
  case R_BRACKET extends SqlToken(Op, "]")

  // Special symbols
  case COLON      extends SqlToken(Op, ":")
  case SEMICOLON  extends SqlToken(Op, ";")
  case COMMA      extends SqlToken(Op, ",")
  case DOT        extends SqlToken(Op, ".")
  case UNDERSCORE extends SqlToken(Op, "_")
  case AT         extends SqlToken(Op, "@")
  case DOLLAR     extends SqlToken(Op, "$")
  case STAR       extends SqlToken(Op, "*")
  case QUESTION   extends SqlToken(Op, "?")

  case R_ARROW extends SqlToken(Op, "->")

  // Special keywords
  case EQ   extends SqlToken(Op, "=")
  case NEQ  extends SqlToken(Op, "!=")
  case NEQ2 extends SqlToken(Op, "<>")
  case LT   extends SqlToken(Op, "<")
  case GT   extends SqlToken(Op, ">")
  case LTEQ extends SqlToken(Op, "<=")
  case GTEQ extends SqlToken(Op, ">=")

  case PLUS    extends SqlToken(Op, "+")
  case MINUS   extends SqlToken(Op, "-")
  case DIV     extends SqlToken(Op, "/")
  case DIV_INT extends SqlToken(Op, "//")
  case MOD     extends SqlToken(Op, "%")

  case EXCLAMATION extends SqlToken(Op, "!")

  case AMP  extends SqlToken(Op, "&")
  case PIPE extends SqlToken(Op, "|")

  // query keywords
  case SELECT     extends SqlToken(Keyword, "select")
  case FROM       extends SqlToken(Keyword, "from")
  case WHERE      extends SqlToken(Keyword, "where")
  case GROUP      extends SqlToken(Keyword, "group")
  case BY         extends SqlToken(Keyword, "by")
  case ORDER      extends SqlToken(Keyword, "order")
  case ASC        extends SqlToken(Keyword, "asc")
  case DESC       extends SqlToken(Keyword, "desc")
  case LIMIT      extends SqlToken(Keyword, "limit")
  case OFFSET     extends SqlToken(Keyword, "offset")
  case FETCH      extends SqlToken(Keyword, "fetch")
  case FIRST      extends SqlToken(Keyword, "first")
  case NEXT       extends SqlToken(Keyword, "next")
  case ROW        extends SqlToken(Keyword, "row")
  case ROWS       extends SqlToken(Keyword, "rows")
  case ONLY       extends SqlToken(Keyword, "only")
  case AS         extends SqlToken(Keyword, "as")
  case ASOF       extends SqlToken(Keyword, "asof")
  case JOIN       extends SqlToken(Keyword, "join")
  case ON         extends SqlToken(Keyword, "on")
  case LEFT       extends SqlToken(Keyword, "left")
  case RIGHT      extends SqlToken(Keyword, "right")
  case OUTER      extends SqlToken(Keyword, "outer")
  case INNER      extends SqlToken(Keyword, "inner")
  case FULL       extends SqlToken(Keyword, "full")
  case CROSS      extends SqlToken(Keyword, "cross")
  case NATURAL    extends SqlToken(Keyword, "natural")
  case USING      extends SqlToken(Keyword, "using")
  case WINDOW     extends SqlToken(Keyword, "window")
  case OVER       extends SqlToken(Keyword, "over")
  case QUALIFY    extends SqlToken(Keyword, "qualify")
  case LATERAL    extends SqlToken(Keyword, "lateral")
  case SPECIFIC   extends SqlToken(Keyword, "specific")
  case UNNEST     extends SqlToken(Keyword, "unnest")
  case ORDINALITY extends SqlToken(Keyword, "ordinality")

  case ALL      extends SqlToken(Keyword, "all")
  case DISTINCT extends SqlToken(Keyword, "distinct")
  // case VALUE    extends SqlToken(Keyword, "value")
  case VALUES extends SqlToken(Keyword, "values")

  case CAST     extends SqlToken(Keyword, "cast")
  case TRY_CAST extends SqlToken(Keyword, "try_cast")

  // window spec
  case PARTITION extends SqlToken(Keyword, "partition")
  case RANGE     extends SqlToken(Keyword, "range")
  case PRECEDING extends SqlToken(Keyword, "preceding")
  case FOLLOWING extends SqlToken(Keyword, "following")
  case CURRENT   extends SqlToken(Keyword, "current")
  case UNBOUNDED extends SqlToken(Keyword, "unbounded")
  case EXCLUDE   extends SqlToken(Keyword, "exclude")
  case NO        extends SqlToken(Keyword, "no")
  case OTHERS    extends SqlToken(Keyword, "others")
  case TIES      extends SqlToken(Keyword, "ties")

  // pivot
  case PIVOT     extends SqlToken(Keyword, "pivot")
  case UNPIVOT   extends SqlToken(Keyword, "unpivot")
  case INCLUDING extends SqlToken(Keyword, "including")
  case EXCLUDING extends SqlToken(Keyword, "excluding")

  // set ops
  case UNION     extends SqlToken(Keyword, "union")
  case EXCEPT    extends SqlToken(Keyword, "except")
  case INTERSECT extends SqlToken(Keyword, "intersect")

  // condition
  case CASE      extends SqlToken(Keyword, "case")
  case WHEN      extends SqlToken(Keyword, "when")
  case THEN      extends SqlToken(Keyword, "then")
  case ELSE      extends SqlToken(Keyword, "else")
  case END       extends SqlToken(Keyword, "end")
  case WITH      extends SqlToken(Keyword, "with")
  case WITHOUT   extends SqlToken(Keyword, "without")
  case RECURSIVE extends SqlToken(Keyword, "recursive")
  case HAVING    extends SqlToken(Keyword, "having")

  // DDL keywords
  case ALTER          extends SqlToken(Keyword, "alter")
  case SYSTEM         extends SqlToken(Keyword, "system")
  case SESSION        extends SqlToken(Keyword, "session")
  case RESET          extends SqlToken(Keyword, "reset")
  case EXPLAIN        extends SqlToken(Keyword, "explain")
  case PLAN           extends SqlToken(Keyword, "plan")
  case IMPLEMENTATION extends SqlToken(Keyword, "implementation")
  case FOR            extends SqlToken(Keyword, "for")
  case DESCRIBE       extends SqlToken(Keyword, "describe")

  // DDL entity types (non-reserved so they can be used as table names)
  case CATALOG        extends SqlToken(Keyword, "catalog")
  case DATABASE       extends SqlToken(Keyword, "database")
  case SCHEMA         extends SqlToken(Keyword, "schema")
  case TABLE          extends SqlToken(Keyword, "table")
  case STATEMENT      extends SqlToken(Keyword, "statement")

  case INSERT  extends SqlToken(Keyword, "insert")
  case UPSERT  extends SqlToken(Keyword, "upsert")
  case INTO    extends SqlToken(Keyword, "into")
  case MERGE   extends SqlToken(Keyword, "merge")
  case MATCHED extends SqlToken(Keyword, "matched")
  case UPDATE  extends SqlToken(Keyword, "update")
  case SET     extends SqlToken(Keyword, "set")
  case DELETE  extends SqlToken(Keyword, "delete")
  case CREATE  extends SqlToken(Keyword, "create")
  case DROP    extends SqlToken(Keyword, "drop")
  // If needs to be a token for 'create table if not exists ...' syntax
  case IF      extends SqlToken(Keyword, "if")
  case REPLACE extends SqlToken(Keyword, "replace")

  case ADD        extends SqlToken(Keyword, "add")
  case COLUMN     extends SqlToken(Keyword, "column")
  case PRIMARY    extends SqlToken(Keyword, "primary")
  case KEY        extends SqlToken(Keyword, "key")
  case UNIQUE     extends SqlToken(Keyword, "unique")
  case INDEX      extends SqlToken(Keyword, "index")
  case CONSTRAINT extends SqlToken(Keyword, "constraint")
  case FOREIGN    extends SqlToken(Keyword, "foreign")
  case REFERENCES extends SqlToken(Keyword, "references")
  case DEFAULT    extends SqlToken(Keyword, "default")
  case NULLABLE   extends SqlToken(Keyword, "nullable")

  // commands
  case SHOW extends SqlToken(Keyword, "show")
  case USE  extends SqlToken(Keyword, "use")

  // logical expressions
  case NOT     extends SqlToken(Keyword, "not")
  case EXISTS  extends SqlToken(Keyword, "exists")
  case LIKE    extends SqlToken(Keyword, "like")
  case IN      extends SqlToken(Keyword, "in")
  case BETWEEN extends SqlToken(Keyword, "between")
  case AND     extends SqlToken(Keyword, "and")
  case OR      extends SqlToken(Keyword, "or")
  case IS      extends SqlToken(Keyword, "is")
  case NULLS   extends SqlToken(Keyword, "nulls")
  case LAST    extends SqlToken(Keyword, "last")
  case UNKNOWN extends SqlToken(Keyword, "unknown")
  case CHECK   extends SqlToken(Keyword, "check")

  // literal start keywords
  case MAP      extends SqlToken(Keyword, "map")
  case ARRAY    extends SqlToken(Keyword, "array")
  case DATE     extends SqlToken(Keyword, "date")
  case INTERVAL extends SqlToken(Keyword, "interval")

  // For internal
  case TO extends SqlToken(Keyword, "to")
  // These should not be keyword tokens as it conflicts with function names
  //  case YEAR   extends SqlToken(Keyword, "year")
  //  case MONTH  extends SqlToken(Keyword, "month")
  //  case DAY    extends SqlToken(Keyword, "day")
  //  case HOUR   extends SqlToken(Keyword, "hour")
  //  case MINUTE extends SqlToken(Keyword, "minute")
  //  case SECOND extends SqlToken(Keyword, "second")

end SqlToken

object SqlToken:
  val keywords       = SqlToken.values.filter(_.tokenType == Keyword).toSeq
  val specialSymbols = SqlToken.values.filter(_.tokenType == Op).toSeq

  val literalStartKeywords = Seq(
    SqlToken.NULL,
    SqlToken.TRUE,
    SqlToken.FALSE,
    SqlToken.CASE,
    SqlToken.MAP,
    SqlToken.ARRAY,
    SqlToken.DATE,
    SqlToken.INTERVAL,
    SqlToken.CAST
  )

  // Keywords that can be used as unquoted identifiers
  val nonReservedKeywords = Set(
    SqlToken.IF, // IF can be used as a function name
    SqlToken.KEY,
    SqlToken.SYSTEM,
    SqlToken.PRIMARY,
    SqlToken.UNIQUE,
    SqlToken.INDEX,
    SqlToken.COLUMN,
    SqlToken.DEFAULT,
    SqlToken.CONSTRAINT,
    SqlToken.FOREIGN,
    SqlToken.REFERENCES,
    SqlToken.CHECK,
    SqlToken.FIRST,
    SqlToken.LAST,
    SqlToken.ASC,
    SqlToken.DESC,
    SqlToken.NULLS,
    SqlToken.ROW,
    SqlToken.ROWS,
    SqlToken.RANGE,
    SqlToken.PRECEDING,
    SqlToken.FOLLOWING,
    SqlToken.CURRENT,
    SqlToken.EXCLUDE,
    SqlToken.OTHERS,
    SqlToken.TIES,
    SqlToken.NO,
    SqlToken.WITHOUT,
<<<<<<< HEAD
    SqlToken.ORDINALITY,
    // DDL entity types - non-reserved so they can be used as table/column names
    SqlToken.CATALOG,
    SqlToken.DATABASE,
    SqlToken.SCHEMA,
    SqlToken.TABLE,
    SqlToken.STATEMENT
=======
    SqlToken.ORDINALITY
>>>>>>> 383ce756
  )

  val allKeywordsAndSymbols = keywords ++ literalStartKeywords ++ specialSymbols
  val keywordAndSymbolTable =
    val m = Map.newBuilder[String, SqlToken]
    allKeywordsAndSymbols.foreach {
      case t: SqlToken if t.isReservedKeyword =>
        m += t.str -> t
        // Support upper-case keywords in SQL
        m += t.str.toUpperCase -> t
      case t: SqlToken =>
        m += t.str -> t
    }
    m.result()

  val joinKeywords = Set(
    SqlToken.JOIN,
    SqlToken.LEFT,
    SqlToken.RIGHT,
    SqlToken.OUTER,
    SqlToken.INNER,
    SqlToken.CROSS,
    SqlToken.NATURAL,
    SqlToken.ON
  )

  val queryStartTokens = List(SqlToken.SELECT, SqlToken.WITH, SqlToken.VALUES)
  val updateStartTokens = List(
    SqlToken.INSERT,
    SqlToken.UPSERT,
    SqlToken.UPDATE,
    SqlToken.MERGE,
    SqlToken.DELETE,
    SqlToken.CREATE,
    SqlToken.DROP
  )

  val queryDelimiters = Set(SqlToken.EOF, SqlToken.R_PAREN, SqlToken.SEMICOLON)
  val stringLiterals = Set(
    SqlToken.SINGLE_QUOTE_STRING,
    SqlToken.DOUBLE_QUOTE_STRING,
    SqlToken.TRIPLE_QUOTE_STRING
  )

  given tokenTypeInfo: TokenTypeInfo[SqlToken] with
    override def empty: SqlToken      = SqlToken.EMPTY
    override def errorToken: SqlToken = SqlToken.ERROR
    override def eofToken: SqlToken   = SqlToken.EOF

    override def identifier: SqlToken                   = SqlToken.IDENTIFIER
    override def findToken(s: String): Option[SqlToken] = SqlToken.keywordAndSymbolTable.get(s)
    override def integerLiteral: SqlToken               = SqlToken.INTEGER_LITERAL
    override def longLiteral: SqlToken                  = SqlToken.LONG_LITERAL
    override def decimalLiteral: SqlToken               = SqlToken.DECIMAL_LITERAL
    override def expLiteral: SqlToken                   = SqlToken.EXP_LITERAL
    override def doubleLiteral: SqlToken                = SqlToken.DOUBLE_LITERAL
    override def floatLiteral: SqlToken                 = SqlToken.FLOAT_LITERAL

    override def commentToken: SqlToken         = SqlToken.COMMENT
    override def docCommentToken: SqlToken      = SqlToken.DOC_COMMENT
    override def singleQuoteString: SqlToken    = SqlToken.SINGLE_QUOTE_STRING
    override def doubleQuoteString: SqlToken    = SqlToken.DOUBLE_QUOTE_STRING
    override def tripleQuoteString: SqlToken    = SqlToken.TRIPLE_QUOTE_STRING
    override def whiteSpace: SqlToken           = SqlToken.WHITESPACE
    override def backQuotedIdentifier: SqlToken = SqlToken.BACK_QUOTED_IDENTIFIER

end SqlToken<|MERGE_RESOLUTION|>--- conflicted
+++ resolved
@@ -301,7 +301,6 @@
     SqlToken.TIES,
     SqlToken.NO,
     SqlToken.WITHOUT,
-<<<<<<< HEAD
     SqlToken.ORDINALITY,
     // DDL entity types - non-reserved so they can be used as table/column names
     SqlToken.CATALOG,
@@ -309,9 +308,6 @@
     SqlToken.SCHEMA,
     SqlToken.TABLE,
     SqlToken.STATEMENT
-=======
-    SqlToken.ORDINALITY
->>>>>>> 383ce756
   )
 
   val allKeywordsAndSymbols = keywords ++ literalStartKeywords ++ specialSymbols
